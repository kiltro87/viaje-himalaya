--- conflicted
+++ resolved
@@ -47,16 +47,11 @@
      * 
      * @constructor
      */
-    constructor(container) {
+    constructor() {
         // 🚨 PREVENIR MÚLTIPLES INSTANCIAS (Singleton pattern)
         const existingInstance = stateManager.getState('instances.budgetManager');
         if (existingInstance) {
             Logger.warning('BudgetManager ya existe, retornando instancia existente');
-            // Force render on existing instance if container is provided
-            if (container) {
-                Logger.debug('💰 Forcing render on existing BudgetManager instance');
-                existingInstance.render(container);
-            }
             return existingInstance;
         }
         
@@ -90,9 +85,7 @@
         stateManager.updateState('instances.budgetManager', this);
         
         // Registrar en DependencyContainer para uso futuro
-        if (container && container.registerSingleton) {
-            container.registerSingleton('budgetManagerInstance', () => this);
-        }
+        container.registerSingleton('budgetManagerInstance', () => this);
         
         Logger.success('✅ BudgetManager inicializado correctamente');
     }
@@ -542,12 +535,8 @@
         // Inicializar expenses en StateManager si no existen
         if (!stateManager.getState('expenses') || stateManager.getState('expenses').length === 0) {
             const savedExpenses = JSON.parse(localStorage.getItem('tripExpensesV1')) || [];
-            console.log('💰 INIT StateManager - localStorage expenses:', savedExpenses.length, savedExpenses);
             stateManager.updateState('expenses', savedExpenses);
             Logger.data('💾 Expenses loaded from localStorage into StateManager');
-        } else {
-            const currentExpenses = stateManager.getState('expenses');
-            console.log('💰 INIT StateManager - existing expenses:', currentExpenses.length, currentExpenses);
         }
 
         // Registrar esta instancia en StateManager
@@ -582,7 +571,6 @@
             'Entradas y Visados': 'text-purple-500',
             'Alojamiento': 'text-indigo-500',
             'Varios': 'text-pink-500',
-            'Contingencia': 'text-red-500',
             'Actividades': 'text-teal-500',
             'Compras': 'text-amber-500',
             'Emergencias': 'text-red-500'
@@ -590,27 +578,12 @@
         return vibrantColors[category] || 'text-slate-500';
     }
 
-<<<<<<< HEAD
-    async render(container, tripConfigParam) {
-        Logger.debug('💰 BudgetManager.render() called - START');
-        Logger.debug('💰 Renderizando presupuesto...');
-        Logger.debug('💰 BudgetManager.render called with container:', container);
-=======
     render(container, tripConfigParam) {
->>>>>>> ab6f2c5b
         // Usar tripConfig importado si no se pasa como parámetro
         const tripConfigToUse = tripConfigParam || tripConfig;
         const budgetData = tripConfigToUse.budgetData.budgetData;
-        
-        Logger.debug('💰 Budget data categories:', Object.keys(budgetData));
-        Logger.debug('💰 Contingencia items:', budgetData.Contingencia);
-        
         const allExpenses = Object.values(budgetData).flat();
-        Logger.debug('💰 All expenses count:', allExpenses.length);
         const allCategories = [...new Set(allExpenses.map(item => item.category))];
-        Logger.debug('💰 All categories found:', allCategories);
-        Logger.debug('💰 allCategories includes Contingencia?', allCategories.includes('Contingencia'));
-        
         const categoryOptionsHTML = allCategories.map(cat => {
             const icon = getBudgetCategoryIcon(cat);
             return `<option value="${cat}" data-icon="${icon}">${cat}</option>`;
@@ -672,11 +645,6 @@
                     </div>
                 <div class="grid grid-cols-1 sm:grid-cols-2 md:grid-cols-3 lg:grid-cols-4 xl:grid-cols-6 gap-4" id="budget-category-filters">
                     ${(() => {
-<<<<<<< HEAD
-                        Logger.debug('💰 Generating category buttons for:', allCategories);
-                        Logger.debug('💰 allCategories includes Contingencia?', allCategories.includes('Contingencia'));
-=======
->>>>>>> ab6f2c5b
                         return allCategories.map(cat => {
                         const icon = getBudgetCategoryIcon(cat);
                         const color = this.getCategoryColor(cat);
@@ -783,8 +751,6 @@
         container.style.opacity = '1 !important';
         this.tripConfig = tripConfig;
         this.setupEventListeners();
-        
-        Logger.debug('💰 BudgetManager.render() completed - END');
     }
 
     setupEventListeners() {
@@ -1000,7 +966,7 @@
             contentContainer.style.display = 'block';
             
             // Obtener datos de todas las categorías seleccionadas
-            const budgetData = tripConfig.budgetData.budgetData;
+            const budgetData = this.tripConfig.budget.categories;
             const allCategoryItems = Object.values(budgetData).flat().filter(item => selectedCategories.includes(item.category));
             const allCategoryExpenses = stateManager.getState('expenses').filter(exp => selectedCategories.includes(exp.category));
             
@@ -1014,19 +980,9 @@
                 const catExpenses = allCategoryExpenses.filter(exp => exp.category === cat);
                 
                 const budgetTotal = catItems.reduce((sum, item) => {
-                    // Calculate individual cost for shared accommodations
-                    let itemCost = 0;
-                    if (item.shared && item.totalCost && item.splitBetween) {
-                        itemCost = item.totalCost / item.splitBetween;
-                    } else if (item.cost) {
-                        itemCost = item.cost;
-                    }
-                    
-                    if (item.subItems) {
-                        const subItemsTotal = item.subItems.reduce((subSum, subItem) => subSum + (subItem.cost || 0), 0);
-                        return sum + itemCost + subItemsTotal;
-                    }
-                    return sum + itemCost;
+                    if (item.cost) return sum + item.cost;
+                    if (item.subItems) return sum + item.subItems.reduce((subSum, subItem) => subSum + (subItem.cost || 0), 0);
+                    return sum;
                 }, 0);
                 
                 const expensesTotal = catExpenses.reduce((sum, exp) => sum + (exp.amount || 0), 0);
@@ -1064,7 +1020,7 @@
                                                 <div class="bg-slate-50 dark:bg-slate-700 rounded-lg p-3">
                                                     <div class="flex justify-between items-center mb-2">
                                                         <span class="font-medium text-slate-800 dark:text-slate-200">${item.concept}</span>
-                                                        ${item.category === 'Alojamiento' ? `<span class="font-bold text-slate-900 dark:text-white">${this.formatAccommodationCost(item)}</span>` : `<span class="font-bold text-slate-900 dark:text-white">${this.formatCurrency(item.cost || 0, true)}</span>`}
+                                                        <span class="font-bold text-slate-900 dark:text-white">${this.formatCurrency(item.cost || 0, true)}</span>
                                                     </div>
                                                     <div class="space-y-1 ml-3">
                                                         ${item.subItems.map(subItem => {
@@ -1163,7 +1119,7 @@
                                                          title="Click para crear gasto basado en este item">
                                                         <span class="text-slate-700 dark:text-slate-300">${item.concept}</span>
                                                         <div class="flex items-center gap-2">
-                                                            ${item.category === 'Alojamiento' ? `<span class="font-medium text-slate-900 dark:text-white">${this.formatAccommodationCost(item)}</span>` : `<span class="font-medium text-slate-900 dark:text-white">${this.formatCurrency(item.cost || 0, true)}</span>`}
+                                                            <span class="font-medium text-slate-900 dark:text-white">${this.formatCurrency(item.cost || 0, true)}</span>
                                                             <span class="material-symbols-outlined text-sm text-slate-400">add_circle</span>
                                                         </div>
                                                     </div>
@@ -1375,33 +1331,29 @@
                         
                         if (confirm('¿Estás seguro de que quieres eliminar este gasto?')) {
                             try {
-<<<<<<< HEAD
-                                Logger.debug(` Calling Firebase deleteExpense for ID: ${expenseId}`);
-=======
->>>>>>> ab6f2c5b
                                 const deleteResult = await this.firebaseManager.deleteExpense(expenseId);
                                 
                                 if (!deleteResult) {
-                                    Logger.error(` DELETE FAILED for expense ID: ${expenseId}`);
+                                    Logger.error(`🚨 DELETE FAILED for expense ID: ${expenseId}`);
                                     
                                     // Si el documento no existe en Firebase, pero existe localmente,
                                     // eliminar del estado local (desincronización)
-                                    Logger.warning(` Document doesn't exist in Firebase, removing from local state`);
+                                    Logger.warning(`🔄 Document doesn't exist in Firebase, removing from local state`);
                                     const currentExpenses = stateManager.getState('expenses');
                                     const filteredExpenses = currentExpenses.filter(exp => exp.id !== expenseId);
                                     stateManager.updateState('expenses', filteredExpenses);
                                     
                                     this.updateSummaryCards();
                                     this.showCategoryContent();
-                                    this.showNotification(' Gasto eliminado (era solo local)', 'warning');
+                                    this.showNotification('⚠️ Gasto eliminado (era solo local)', 'warning');
                                     return;
                                 }
                                 
-                                Logger.success(` DELETE CONFIRMED for expense ID: ${expenseId}`);
+                                Logger.success(`✅ DELETE CONFIRMED for expense ID: ${expenseId}`);
                                 
-                                // DELETE SUCCESSFUL - UI will be updated by onExpenseDeleted callback
-                                Logger.success(` Expense ${expenseId} successfully deleted from Firebase`);
-                                this.showNotification(' Gasto eliminado correctamente', 'success');
+                                // 🎉 DELETE SUCCESSFUL - UI will be updated by onExpenseDeleted callback
+                                Logger.success(`✅ Expense ${expenseId} successfully deleted from Firebase`);
+                                this.showNotification('✅ Gasto eliminado correctamente', 'success');
                                 
                                 // 🔄 ACTUALIZAR CONTENIDO DE CATEGORÍAS SELECCIONADAS
                                 const selectedCategories = Array.from(document.querySelectorAll('.budget-filter-btn.ring-2'));
@@ -1647,11 +1599,11 @@
         submitBtn.innerHTML = '<span class="material-symbols-outlined">add</span>Añadir';
         form.reset();
 
-        // Configurar event listeners
-        this.setupEventListeners();
-        
         // Actualizar las tarjetas de resumen
         this.updateSummaryCards();
+        
+        // Actualizar el contenido de categorías para reflejar cambios
+        this.showCategoryContent();
     }
 
     /**
@@ -1941,7 +1893,7 @@
 
     // Actualizar las tarjetas de resumen dinámicamente
     updateSummaryCards() {
-        const budgetData = tripConfig.budgetData.budgetData;
+        const budgetData = this.tripConfig.budget.categories;
         const allExpenses = Object.values(budgetData).flat();
         
         // Actualizar Presupuesto Total
@@ -1981,20 +1933,9 @@
      * 💰 HELPER: Format currency (migrated from window.Utils)
      */
     formatCurrency(amount, showSymbol = false) {
-        if (typeof amount !== 'number') return showSymbol ? '0 €' : '0';
-        return showSymbol ? `${amount.toFixed(0)} €` : amount.toFixed(0);
-    }
-
-    formatAccommodationCost(item) {
-        if (!item.shared || !item.totalCost) {
-            return this.formatCurrency(item.cost, true);
-        }
-        
-        const totalCost = item.totalCost;
-        const splitBetween = item.splitBetween || 2;
-        const myCost = totalCost / splitBetween;
-        
-        return `<span class="text-blue-600 dark:text-blue-400 font-medium">${this.formatCurrency(myCost, true)}</span> <span class="text-slate-400 text-sm">de ${this.formatCurrency(totalCost, true)} (÷${splitBetween})</span>`;
+        if (isNaN(amount)) return showSymbol ? '€0' : '0';
+        const formatted = parseFloat(amount).toFixed(2);
+        return showSymbol ? `€${formatted}` : formatted;
     }
 
     /**
@@ -2003,54 +1944,11 @@
     calculateSubtotal(items) {
         if (!Array.isArray(items)) return 0;
         return items.reduce((sum, item) => {
-            // Calculate individual cost for shared accommodations
-            let cost = parseFloat(item.cost) || 0;
-            if (item.shared && item.totalCost && item.splitBetween) {
-                cost = item.totalCost / item.splitBetween;
-            }
+            const cost = parseFloat(item.cost) || 0;
             const subItems = item.subItems || [];
             const subTotal = subItems.reduce((subSum, subItem) => subSum + (parseFloat(subItem.cost) || 0), 0);
             return sum + cost + subTotal;
         }, 0);
-    }
-
-    calculateContingency(budgetData) {
-        const phases = ['nepal', 'butan'];
-        const contingencyItems = [];
-        
-        phases.forEach(phase => {
-            // Get all non-flight expenses for this phase
-            const phaseExpenses = Object.values(budgetData).flat().filter(item => 
-                item.phase === phase && 
-                item.subcategory !== 'Vuelos' && 
-                item.category !== 'Transporte' && // Exclude all transport to be safe
-                item.category !== 'Contingencia' // Don't include existing contingency in calculation
-            );
-            
-            // Calculate total for phase
-            const phaseTotal = phaseExpenses.reduce((sum, item) => {
-                let cost = parseFloat(item.cost) || 0;
-                if (item.shared && item.totalCost && item.splitBetween) {
-                    cost = item.totalCost / item.splitBetween;
-                }
-                return sum + cost;
-            }, 0);
-            
-            // 10% contingency
-            const contingencyAmount = phaseTotal * 0.1;
-            const phaseName = phase === 'nepal' ? 'Nepal' : 'Bután';
-            
-            contingencyItems.push({
-                concept: `Fondo para Imprevistos (${phaseName})`,
-                cost: contingencyAmount,
-                category: 'Contingencia',
-                phase: phase,
-                country: phaseName,
-                dynamic: true
-            });
-        });
-        
-        return contingencyItems;
     }
 
     /**
